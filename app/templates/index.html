--- conflicted
+++ resolved
@@ -55,26 +55,12 @@
                     <dd class="mt-2 text-lg font-semibold text-white">읽기 → 풀이 → 피드백</dd>
                 </div>
                 <div class="glass-card rounded-2xl px-5 py-4">
-<<<<<<< HEAD
-                    <dt class="text-xs font-semibold uppercase tracking-widest text-sky-200/80">최근 풀이 시도</dt>
-                    <dd class="mt-2 text-lg font-semibold text-white">{{ attempts.get('total', 0) }}회</dd>
-                </div>
-                <div class="glass-card rounded-2xl px-5 py-4">
-                    <dt class="text-xs font-semibold uppercase tracking-widest text-sky-200/80">누적 경험치</dt>
-                    <dd class="mt-2 text-lg font-semibold text-white">{{ progress.get('total_xp', 0) }} XP</dd>
-                    {% if show_compliance_details %}
-                    <p class="mt-2 text-[10px] font-semibold uppercase tracking-[0.35em] text-white/60" data-compliance-note>
-                        실시간 데이터는 접근성 가이드라인(WCAG 2.2)을 따릅니다.
-                    </p>
-                    {% endif %}
-=======
                     <dt class="text-xs font-semibold uppercase tracking-widest text-sky-200/80">집중 시간</dt>
                     <dd class="mt-2 text-lg font-semibold text-white">하루 15분 루틴</dd>
                 </div>
                 <div class="glass-card rounded-2xl px-5 py-4">
                     <dt class="text-xs font-semibold uppercase tracking-widest text-sky-200/80">오늘의 문제</dt>
                     <dd class="mt-2 text-lg font-semibold text-white">{{ featured_count if featured_count else 4 }}세트 · 20문항</dd>
->>>>>>> 4152638e
                 </div>
             </dl>
         </div>
@@ -186,26 +172,6 @@
         </header>
         <div class="grid gap-4 sm:grid-cols-2 lg:grid-cols-4">
             <article class="surface-card rounded-2xl p-5 text-center shadow-lg shadow-sky-900/10">
-<<<<<<< HEAD
-                <h3 class="text-sm font-medium text-slate-300 uppercase tracking-[0.2em]">총 풀이</h3>
-                <p class="mt-3 text-3xl font-semibold text-white">{{ attempts.get('total', 0) }}</p>
-                <p class="mt-1 text-xs text-slate-400">최근 저장된 모든 문제 풀이 기록</p>
-            </article>
-            <article class="surface-card rounded-2xl p-5 text-center shadow-lg shadow-sky-900/10">
-                <h3 class="text-sm font-medium text-slate-300 uppercase tracking-[0.2em]">정답률</h3>
-                <p class="mt-3 text-3xl font-semibold text-white">{{ '%.0f'|format(attempts.get('accuracy_rate', 0)) }}%</p>
-                <p class="mt-1 text-xs text-slate-400">누적 정답 {{ attempts.get('correct', 0) }}회</p>
-            </article>
-            <article class="surface-card rounded-2xl p-5 text-center shadow-lg shadow-sky-900/10">
-                <h3 class="text-sm font-medium text-slate-300 uppercase tracking-[0.2em]">누적 XP</h3>
-                <p class="mt-3 text-3xl font-semibold text-white">{{ progress.get('total_xp', 0) }}</p>
-                <p class="mt-1 text-xs text-slate-400">스킬 트리의 경험치 합산</p>
-            </article>
-            <article class="surface-card rounded-2xl p-5 text-center shadow-lg shadow-sky-900/10">
-                <h3 class="text-sm font-medium text-slate-300 uppercase tracking-[0.2em]">연속 학습</h3>
-                <p class="mt-3 text-3xl font-semibold text-white">{{ attempts.get('streak_days', 0) }}일</p>
-                <p class="mt-1 text-xs text-slate-400">마지막 로그인 기준 연속 학습</p>
-=======
                 <h3 class="text-sm font-medium text-slate-300 uppercase tracking-[0.2em]">오늘의 문제</h3>
                 <p class="mt-3 text-3xl font-semibold text-white">20</p>
                 <p class="mt-1 text-xs text-slate-400">연산별 5문항 세트 구성</p>
@@ -224,7 +190,6 @@
                 <h3 class="text-sm font-medium text-slate-300 uppercase tracking-[0.2em]">피드백 메모</h3>
                 <p class="mt-3 text-3xl font-semibold text-white">자동</p>
                 <p class="mt-1 text-xs text-slate-400">풀이 로그와 개선점 저장</p>
->>>>>>> 4152638e
             </article>
         </div>
 </section>

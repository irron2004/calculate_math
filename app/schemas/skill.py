<<<<<<< HEAD
"""Typed representations of the curriculum skill DAG specification."""

from __future__ import annotations

from enum import Enum
from typing import Dict, Iterable, List, Optional, Set

from pydantic import BaseModel, ConfigDict, Field, field_validator, model_validator


class SkillKind(str, Enum):
    """Kinds of skills represented in the curriculum graph."""

    CORE = "core"
    CONCEPT = "concept"
    ALGEBRA = "algebra"
    CALCULUS = "calculus"
    STATISTICS = "statistics"
    BOSS = "boss"


class EdgeType(str, Enum):
    """Categorisation of edges within the skill DAG."""

    REQUIRES = "requires"
    ENABLES = "enables"


class RequirementSpec(BaseModel):
    """Prerequisite requirements for unlocking a skill."""

    all_of: List[str] = Field(default_factory=list)
    any_of: List[str] = Field(default_factory=list)
    min_level: Optional[int] = None

    @field_validator("min_level")
    def _check_min_level(cls, value: Optional[int]) -> Optional[int]:
        if value is not None and value < 0:
            raise ValueError("min_level must be non-negative when provided")
        return value


class SkillNode(BaseModel):
    """A node within the curriculum DAG."""

    id: str
    label: str
    tier: int = Field(..., ge=1)
    kind: SkillKind
    requires: Optional[RequirementSpec] = None
    boss: Optional[str] = None
    xp_per_try: int = Field(..., ge=0)
    xp_per_correct: int = Field(..., ge=0)
    xp_to_level: List[int]
    lens: List[str] = Field(default_factory=list)
    keywords: List[str] = Field(default_factory=list)
    micro_skills: List[str] = Field(default_factory=list)
    misconceptions: List[str] = Field(default_factory=list)
    lrc_min: Optional[Dict[str, float]] = None

    @field_validator("xp_to_level")
    def _validate_xp_table(cls, value: List[int]) -> List[int]:
        if not value:
            raise ValueError("xp_to_level must contain at least one entry")
        if value[0] != 0:
            raise ValueError("xp_to_level must start at 0")
        if any(curr <= prev for prev, curr in zip(value, value[1:])):
            raise ValueError("xp_to_level entries must be strictly increasing")
        return value

    @field_validator("lens", "keywords", "micro_skills", "misconceptions", mode="before")
    def _ensure_list(cls, value: Optional[Iterable[str]]) -> List[str]:
        if value is None:
            return []
        return list(value)


class SkillEdge(BaseModel):
    """A directional edge between two skills."""

    from_: str = Field(..., alias="from")
    to: str
    type: EdgeType
    lens: Optional[str] = None

    model_config = ConfigDict(populate_by_name=True)


class SkillGraphSpec(BaseModel):
    """Top-level representation of the curriculum skill DAG."""

    version: str
    palette: Dict[str, str]
    nodes: List[SkillNode]
    edges: List[SkillEdge]

    @field_validator("palette")
    def _validate_palette(cls, palette: Dict[str, str]) -> Dict[str, str]:
        for key, value in palette.items():
            if not value or not isinstance(value, str):
                raise ValueError(f"Palette colour for '{key}' must be a non-empty string")
            if not value.startswith("#") or len(value) not in (4, 7):
                raise ValueError(f"Palette colour '{value}' for '{key}' must be a hex string")
        return palette

    @model_validator(mode="after")
    def _cross_field_validation(self) -> "SkillGraphSpec":
        palette = self.palette
        nodes = self.nodes
        edges = self.edges

        node_ids: Set[str] = {node.id for node in nodes}
        palette_keys: Set[str] = set(palette)

        missing_lens: Set[str] = set()

        for node in nodes:
            if node.requires:
                type(self)._validate_requirements(node, node_ids)
            if node.boss is not None and node.boss not in node_ids:
                raise ValueError(f"Node '{node.id}' references unknown boss '{node.boss}'")
            if node.kind is SkillKind.BOSS:
                type(self)._validate_boss_node(node)

            missing_lens.update(set(node.lens) - palette_keys)

        for edge in edges:
            if edge.from_ not in node_ids:
                raise ValueError(f"Edge references unknown source '{edge.from_}'")
            if edge.to not in node_ids:
                raise ValueError(f"Edge references unknown target '{edge.to}'")
            if edge.lens is not None and edge.lens not in palette_keys:
                missing_lens.add(edge.lens)

        if missing_lens:
            raise ValueError(
                "Palette is missing definitions for lens keys: " + ", ".join(sorted(missing_lens))
            )

        return self

    @classmethod
    def _validate_requirements(cls, node: SkillNode, node_ids: Set[str]) -> None:
        requirements = node.requires
        assert requirements is not None  # nosec - guarded by caller
        invalid_ids = set(requirements.all_of) | set(requirements.any_of) - node_ids
        if invalid_ids:
            raise ValueError(
                f"Node '{node.id}' has requirements referencing unknown nodes: {sorted(invalid_ids)}"
            )

    @staticmethod
    def _validate_boss_node(node: SkillNode) -> None:
        if node.requires is not None:
            raise ValueError(f"Boss node '{node.id}' should not declare requirements")
        if node.xp_per_try != 0 or node.xp_per_correct != 0:
            raise ValueError(f"Boss node '{node.id}' must have zero XP rewards")
        if node.xp_to_level != [0]:
            raise ValueError(f"Boss node '{node.id}' must have a trivial XP table")


__all__ = [
    "EdgeType",
    "RequirementSpec",
    "SkillEdge",
    "SkillGraphSpec",
    "SkillKind",
    "SkillNode",
]
=======
"""Typed representations of the curriculum skill DAG specification."""

from __future__ import annotations

from enum import Enum
from typing import Dict, Iterable, List, Optional, Set

from pydantic import BaseModel, Field, root_validator, validator


class SkillKind(str, Enum):
    """Kinds of skills represented in the curriculum graph."""

    CORE = "core"
    CONCEPT = "concept"
    ALGEBRA = "algebra"
    CALCULUS = "calculus"
    STATISTICS = "statistics"
    BOSS = "boss"


class EdgeType(str, Enum):
    """Categorisation of edges within the skill DAG."""

    REQUIRES = "requires"
    ENABLES = "enables"


class RequirementSpec(BaseModel):
    """Prerequisite requirements for unlocking a skill."""

    all_of: List[str] = Field(default_factory=list)
    any_of: List[str] = Field(default_factory=list)
    min_level: Optional[int] = None

    @validator("min_level")
    def _check_min_level(cls, value: Optional[int]) -> Optional[int]:
        if value is not None and value < 0:
            raise ValueError("min_level must be non-negative when provided")
        return value


class SkillNode(BaseModel):
    """A node within the curriculum DAG."""

    id: str
    label: str
    tier: int = Field(..., ge=1)
    kind: SkillKind
    requires: Optional[RequirementSpec] = None
    boss: Optional[str] = None
    xp_per_try: int = Field(..., ge=0)
    xp_per_correct: int = Field(..., ge=0)
    xp_to_level: List[int]
    lens: List[str] = Field(default_factory=list)
    keywords: List[str] = Field(default_factory=list)
    micro_skills: List[str] = Field(default_factory=list)
    misconceptions: List[str] = Field(default_factory=list)
    lrc_min: Optional[Dict[str, float]] = None

    @validator("xp_to_level")
    def _validate_xp_table(cls, value: List[int]) -> List[int]:
        if not value:
            raise ValueError("xp_to_level must contain at least one entry")
        if value[0] != 0:
            raise ValueError("xp_to_level must start at 0")
        if any(curr <= prev for prev, curr in zip(value, value[1:])):
            raise ValueError("xp_to_level entries must be strictly increasing")
        return value

    @validator("lens", "keywords", "micro_skills", "misconceptions", pre=True)
    def _ensure_list(cls, value: Iterable[str]) -> List[str]:
        if value is None:
            return []
        return list(value)


class SkillEdge(BaseModel):
    """A directional edge between two skills."""

    from_: str = Field(..., alias="from")
    to: str
    type: EdgeType
    lens: Optional[str] = None

    class Config:
        allow_population_by_field_name = True


class SkillGraphSpec(BaseModel):
    """Top-level representation of the curriculum skill DAG."""

    version: str
    palette: Dict[str, str]
    nodes: List[SkillNode]
    edges: List[SkillEdge]

    @validator("palette")
    def _validate_palette(cls, palette: Dict[str, str]) -> Dict[str, str]:
        for key, value in palette.items():
            if not value or not isinstance(value, str):
                raise ValueError(f"Palette colour for '{key}' must be a non-empty string")
            if not value.startswith("#") or len(value) not in (4, 7):
                raise ValueError(f"Palette colour '{value}' for '{key}' must be a hex string")
        return palette

    @root_validator
    def _cross_field_validation(cls, values: Dict[str, object]) -> Dict[str, object]:
        palette: Dict[str, str] = values.get("palette", {})  # type: ignore[assignment]
        nodes: List[SkillNode] = values.get("nodes", [])  # type: ignore[assignment]
        edges: List[SkillEdge] = values.get("edges", [])  # type: ignore[assignment]

        node_ids: Set[str] = {node.id for node in nodes}
        palette_keys: Set[str] = set(palette)

        missing_lens: Set[str] = set()

        for node in nodes:
            if node.requires:
                cls._validate_requirements(node, node_ids)
            if node.boss is not None and node.boss not in node_ids:
                raise ValueError(f"Node '{node.id}' references unknown boss '{node.boss}'")
            if node.kind is SkillKind.BOSS:
                cls._validate_boss_node(node)

            missing_lens.update(set(node.lens) - palette_keys)

        for edge in edges:
            if edge.from_ not in node_ids:
                raise ValueError(f"Edge references unknown source '{edge.from_}'")
            if edge.to not in node_ids:
                raise ValueError(f"Edge references unknown target '{edge.to}'")
            if edge.lens is not None and edge.lens not in palette_keys:
                missing_lens.add(edge.lens)

        if missing_lens:
            raise ValueError(
                "Palette is missing definitions for lens keys: " + ", ".join(sorted(missing_lens))
            )

        return values

    @classmethod
    def _validate_requirements(cls, node: SkillNode, node_ids: Set[str]) -> None:
        requirements = node.requires
        assert requirements is not None  # nosec - guarded by caller
        invalid_ids = set(requirements.all_of) | set(requirements.any_of) - node_ids
        if invalid_ids:
            raise ValueError(
                f"Node '{node.id}' has requirements referencing unknown nodes: {sorted(invalid_ids)}"
            )

    @staticmethod
    def _validate_boss_node(node: SkillNode) -> None:
        if node.requires is not None:
            raise ValueError(f"Boss node '{node.id}' should not declare requirements")
        if node.xp_per_try != 0 or node.xp_per_correct != 0:
            raise ValueError(f"Boss node '{node.id}' must have zero XP rewards")
        if node.xp_to_level != [0]:
            raise ValueError(f"Boss node '{node.id}' must have a trivial XP table")


__all__ = [
    "EdgeType",
    "RequirementSpec",
    "SkillEdge",
    "SkillGraphSpec",
    "SkillKind",
    "SkillNode",
]

>>>>>>> 42bae6c2
<|MERGE_RESOLUTION|>--- conflicted
+++ resolved
@@ -1,174 +1,3 @@
-<<<<<<< HEAD
-"""Typed representations of the curriculum skill DAG specification."""
-
-from __future__ import annotations
-
-from enum import Enum
-from typing import Dict, Iterable, List, Optional, Set
-
-from pydantic import BaseModel, ConfigDict, Field, field_validator, model_validator
-
-
-class SkillKind(str, Enum):
-    """Kinds of skills represented in the curriculum graph."""
-
-    CORE = "core"
-    CONCEPT = "concept"
-    ALGEBRA = "algebra"
-    CALCULUS = "calculus"
-    STATISTICS = "statistics"
-    BOSS = "boss"
-
-
-class EdgeType(str, Enum):
-    """Categorisation of edges within the skill DAG."""
-
-    REQUIRES = "requires"
-    ENABLES = "enables"
-
-
-class RequirementSpec(BaseModel):
-    """Prerequisite requirements for unlocking a skill."""
-
-    all_of: List[str] = Field(default_factory=list)
-    any_of: List[str] = Field(default_factory=list)
-    min_level: Optional[int] = None
-
-    @field_validator("min_level")
-    def _check_min_level(cls, value: Optional[int]) -> Optional[int]:
-        if value is not None and value < 0:
-            raise ValueError("min_level must be non-negative when provided")
-        return value
-
-
-class SkillNode(BaseModel):
-    """A node within the curriculum DAG."""
-
-    id: str
-    label: str
-    tier: int = Field(..., ge=1)
-    kind: SkillKind
-    requires: Optional[RequirementSpec] = None
-    boss: Optional[str] = None
-    xp_per_try: int = Field(..., ge=0)
-    xp_per_correct: int = Field(..., ge=0)
-    xp_to_level: List[int]
-    lens: List[str] = Field(default_factory=list)
-    keywords: List[str] = Field(default_factory=list)
-    micro_skills: List[str] = Field(default_factory=list)
-    misconceptions: List[str] = Field(default_factory=list)
-    lrc_min: Optional[Dict[str, float]] = None
-
-    @field_validator("xp_to_level")
-    def _validate_xp_table(cls, value: List[int]) -> List[int]:
-        if not value:
-            raise ValueError("xp_to_level must contain at least one entry")
-        if value[0] != 0:
-            raise ValueError("xp_to_level must start at 0")
-        if any(curr <= prev for prev, curr in zip(value, value[1:])):
-            raise ValueError("xp_to_level entries must be strictly increasing")
-        return value
-
-    @field_validator("lens", "keywords", "micro_skills", "misconceptions", mode="before")
-    def _ensure_list(cls, value: Optional[Iterable[str]]) -> List[str]:
-        if value is None:
-            return []
-        return list(value)
-
-
-class SkillEdge(BaseModel):
-    """A directional edge between two skills."""
-
-    from_: str = Field(..., alias="from")
-    to: str
-    type: EdgeType
-    lens: Optional[str] = None
-
-    model_config = ConfigDict(populate_by_name=True)
-
-
-class SkillGraphSpec(BaseModel):
-    """Top-level representation of the curriculum skill DAG."""
-
-    version: str
-    palette: Dict[str, str]
-    nodes: List[SkillNode]
-    edges: List[SkillEdge]
-
-    @field_validator("palette")
-    def _validate_palette(cls, palette: Dict[str, str]) -> Dict[str, str]:
-        for key, value in palette.items():
-            if not value or not isinstance(value, str):
-                raise ValueError(f"Palette colour for '{key}' must be a non-empty string")
-            if not value.startswith("#") or len(value) not in (4, 7):
-                raise ValueError(f"Palette colour '{value}' for '{key}' must be a hex string")
-        return palette
-
-    @model_validator(mode="after")
-    def _cross_field_validation(self) -> "SkillGraphSpec":
-        palette = self.palette
-        nodes = self.nodes
-        edges = self.edges
-
-        node_ids: Set[str] = {node.id for node in nodes}
-        palette_keys: Set[str] = set(palette)
-
-        missing_lens: Set[str] = set()
-
-        for node in nodes:
-            if node.requires:
-                type(self)._validate_requirements(node, node_ids)
-            if node.boss is not None and node.boss not in node_ids:
-                raise ValueError(f"Node '{node.id}' references unknown boss '{node.boss}'")
-            if node.kind is SkillKind.BOSS:
-                type(self)._validate_boss_node(node)
-
-            missing_lens.update(set(node.lens) - palette_keys)
-
-        for edge in edges:
-            if edge.from_ not in node_ids:
-                raise ValueError(f"Edge references unknown source '{edge.from_}'")
-            if edge.to not in node_ids:
-                raise ValueError(f"Edge references unknown target '{edge.to}'")
-            if edge.lens is not None and edge.lens not in palette_keys:
-                missing_lens.add(edge.lens)
-
-        if missing_lens:
-            raise ValueError(
-                "Palette is missing definitions for lens keys: " + ", ".join(sorted(missing_lens))
-            )
-
-        return self
-
-    @classmethod
-    def _validate_requirements(cls, node: SkillNode, node_ids: Set[str]) -> None:
-        requirements = node.requires
-        assert requirements is not None  # nosec - guarded by caller
-        invalid_ids = set(requirements.all_of) | set(requirements.any_of) - node_ids
-        if invalid_ids:
-            raise ValueError(
-                f"Node '{node.id}' has requirements referencing unknown nodes: {sorted(invalid_ids)}"
-            )
-
-    @staticmethod
-    def _validate_boss_node(node: SkillNode) -> None:
-        if node.requires is not None:
-            raise ValueError(f"Boss node '{node.id}' should not declare requirements")
-        if node.xp_per_try != 0 or node.xp_per_correct != 0:
-            raise ValueError(f"Boss node '{node.id}' must have zero XP rewards")
-        if node.xp_to_level != [0]:
-            raise ValueError(f"Boss node '{node.id}' must have a trivial XP table")
-
-
-__all__ = [
-    "EdgeType",
-    "RequirementSpec",
-    "SkillEdge",
-    "SkillGraphSpec",
-    "SkillKind",
-    "SkillNode",
-]
-=======
 """Typed representations of the curriculum skill DAG specification."""
 
 from __future__ import annotations
@@ -339,5 +168,3 @@
     "SkillKind",
     "SkillNode",
 ]
-
->>>>>>> 42bae6c2
